import numpy as np
from numpy.linalg import inv, norm
import torch
import scipy.integrate
from scipy.spatial.transform import Rotation
from rotorpy.vehicles.hummingbird_params import quad_params
from torchdiffeq import odeint
import time
import roma

"""
Multirotor models, batched using PyTorch
"""
@torch.jit.script
def quat_dot(quat, omega):
    """
    Parameters:
        quat, (...,[i,j,k,w])
        omega, angular velocity of body in body axes: (...,3)

    Returns
        duat_dot, (...,[i,j,k,w])

    """
    b = quat.shape[0]
    # Adapted from "Quaternions And Dynamics" by Basile Graf.
    (q0, q1, q2, q3) = (quat[...,0], quat[...,1], quat[...,2], quat[...,3])
    G = torch.stack([q3, q2, -q1, -q0,
                   -q2, q3, q0, -q1,
                   q1, -q0, q3, -q2], dim=1).view((b, 3, 4))

    quat_dot = 0.5 * torch.transpose(G, 1,2) @ omega.unsqueeze(-1)
    # Augment to maintain unit quaternion.
    quat_err = torch.sum(quat**2, dim=-1) - 1
    quat_err_grad = 2 * quat
    quat_dot = quat_dot.squeeze(-1) - quat_err.unsqueeze(-1) * quat_err_grad
    return quat_dot

class BatchedMultirotor(object):
    """
    Batched Multirotor forward dynamics model.

    states: [position, velocity, attitude, body rates, wind, rotor speeds]

    Parameters:
        quad_params: a dictionary containing relevant physical parameters for the multirotor. 
        initial_state: the initial state of the vehicle. 
        control_abstraction: the appropriate control abstraction that is used by the controller, options are...
                                'cmd_motor_speeds': the controller directly commands motor speeds. 
                                'cmd_motor_thrusts': the controller commands forces for each rotor.
                                'cmd_ctbr': the controller commands a collective thrsut and body rates. 
                                'cmd_ctbm': the controller commands a collective thrust and moments on the x/y/z body axes
                                'cmd_ctatt': the controller commands a collective thrust and attitude (as a quaternion).
                                'cmd_vel': the controller commands a velocity vector in the world frame. 
                                'cmd_acc': the controller commands a mass normalized thrust vector (acceleration) in the world frame.
        aero: boolean, determines whether or not aerodynamic drag forces are computed. 
    """
    def __init__(self, quad_params,
                       num_drones,
                       initial_states,
                       device,
                       control_abstraction='cmd_motor_speeds',
                       aero = True,
                ):
        """
        Initialize quadrotor physical parameters.
        TODO(hersh500): add support for different drone parameters within a batch.
        """

        self.device = device

        # Inertial parameters
        self.mass            = quad_params['mass'] # kg
        self.Ixx             = quad_params['Ixx']  # kg*m^2
        self.Iyy             = quad_params['Iyy']  # kg*m^2
        self.Izz             = quad_params['Izz']  # kg*m^2
        self.Ixy             = quad_params['Ixy']  # kg*m^2
        self.Ixz             = quad_params['Ixz']  # kg*m^2
        self.Iyz             = quad_params['Iyz']  # kg*m^2

        # Frame parameters
        self.c_Dx            = quad_params['c_Dx']  # drag coeff, N/(m/s)**2
        self.c_Dy            = quad_params['c_Dy']  # drag coeff, N/(m/s)**2
        self.c_Dz            = quad_params['c_Dz']  # drag coeff, N/(m/s)**2

        self.num_rotors      = quad_params['num_rotors']
        self.rotor_pos       = quad_params['rotor_pos']

        self.rotor_dir       = torch.from_numpy(quad_params['rotor_directions'])

        self.extract_geometry()

        # Rotor parameters    
        self.rotor_speed_min = quad_params['rotor_speed_min'] # rad/s
        self.rotor_speed_max = quad_params['rotor_speed_max'] # rad/s

        self.k_eta           = quad_params['k_eta']     # thrust coeff, N/(rad/s)**2
        self.k_m             = quad_params['k_m']       # yaw moment coeff, Nm/(rad/s)**2
        self.k_d             = quad_params['k_d']       # rotor drag coeff, N/(m/s)
        self.k_z             = quad_params['k_z']       # induced inflow coeff N/(m/s)
        self.k_flap          = quad_params['k_flap']    # Flapping moment coefficient Nm/(m/s)

        # Motor parameters
        self.tau_m           = quad_params['tau_m']     # motor reponse time, seconds
        self.motor_noise     = quad_params['motor_noise_std'] # noise added to the actual motor speed, rad/s / sqrt(Hz)

        # Additional constants.
        self.inertia = torch.tensor([[self.Ixx, self.Ixy, self.Ixz],
                                 [self.Ixy, self.Iyy, self.Iyz],
                                 [self.Ixz, self.Iyz, self.Izz]], device=device).unsqueeze(0).double()  # will be useful to add a batch dim
        self.rotor_drag_matrix = torch.tensor([[self.k_d,   0,                 0],
                                           [0,          self.k_d,          0],
                                           [0,          0,          self.k_z]], device=device).double()
        self.drag_matrix = torch.tensor([[self.c_Dx,    0,          0],
                                     [0,            self.c_Dy,  0],
                                     [0,            0,          self.c_Dz]], device=device).double()
        self.g = 9.81 # m/s^2

        self.inv_inertia = torch.linalg.inv(self.inertia).double()
        self.weight = torch.tensor([0, 0, -self.mass*self.g], device=device)

        # Control allocation
        k = self.k_m/self.k_eta  # Ratio of torque to thrust coefficient. 

        # Below is an automated generation of the control allocator matrix. It assumes that all thrust vectors are aligned
        # with the z axis.
        self.f_to_TM = torch.from_numpy(np.vstack((np.ones((1,self.num_rotors)),
                                                   np.hstack([np.cross(self.rotor_pos[key],
                                                                       np.array([0,0,1])).reshape(-1,1)[0:2] for key in self.rotor_pos]),
                                                   (k * self.rotor_dir).reshape(1,-1)))).to(device)
        self.rotor_dir = self.rotor_dir.to(device)
        self.TM_to_f = torch.linalg.inv(self.f_to_TM)

        # Set the initial state
        self.initial_states = initial_states
        assert(initial_states['x'].device == device, "Initial states must already be on the specified device.")
        assert self.initial_states['x'].shape[0] == num_drones

        self.control_abstraction = control_abstraction

        self.k_w = 1                # The body rate P gain        (for cmd_ctbr)
        self.k_v = 10               # The *world* velocity P gain (for cmd_vel)
        self.kp_att = 544           # The attitude P gain (for cmd_vel, cmd_acc, and cmd_ctatt)
        self.kd_att = 46.64         # The attitude D gain (for cmd_vel, cmd_acc, and cmd_ctatt)

        self.aero = aero
        self.num_drones = num_drones

        # self.compute_body_wrench = torch.jit.trace(self.compute_body_wrench,
        #                                            (torch.rand((self.num_drones, 3)),
        #                                            torch.rand(self.num_drones, 4),
        #                                            torch.rand(self.num_drones, 3)))

    def extract_geometry(self):
        """
        Extracts the geometry in self.rotors for efficient use later on in the computation of 
        wrenches acting on the rigid body.
        The rotor_geometry is an array of length (n,3), where n is the number of rotors. 
        Each row corresponds to the position vector of the rotor relative to the CoM.
        Currently, each drone within a batch must have the same parameters, so we are not iterating over num_drones.
        """

        self.rotor_geometry = np.array([]).reshape(0,3)
        for rotor in self.rotor_pos:
            r = self.rotor_pos[rotor]
            self.rotor_geometry = np.vstack([self.rotor_geometry, r])
        self.rotor_geometry = torch.from_numpy(self.rotor_geometry).unsqueeze(0).to(self.device)  # naive, we could instead build the torch tensor directly.
        return

    def statedot(self, state, control, t_step):
        """
        Integrate dynamics forward from state given constant cmd_rotor_speeds for time t_step.
        """

        cmd_rotor_speeds = self.get_cmd_motor_speeds(state, control)

        # The true motor speeds can not fall below min and max speeds.
        cmd_rotor_speeds = torch.clip(cmd_rotor_speeds, self.rotor_speed_min, self.rotor_speed_max)

        # Form autonomous ODE for constant inputs and integrate one time step.
        def s_dot_fn(t, s):
            return self._s_dot_fn(t, s, cmd_rotor_speeds)
        s = BatchedMultirotor._pack_state(state, self.num_drones, self.device)
        
        s_dot = s_dot_fn(0, s)
        v_dot = s_dot[...,3:6]
        w_dot = s_dot[...,10:13]

        state_dot = {'vdot': v_dot,'wdot': w_dot}
        return state_dot 


    # TODO(hersh500): add the ability to selectively step certain drones. This will be useful if some drones
    # crash or finish their trajectories earlier than others.
    def step(self, state, control, t_step, idxs=None, debug=False):
        """
        Integrate dynamics forward from state given constant control for time t_step.
        """
        if idxs is None:
            idxs = [i for i in range(self.num_drones)]
        cmd_rotor_speeds = self.get_cmd_motor_speeds(state, control)

        # The true motor speeds can not fall below min and max speeds.
        cmd_rotor_speeds = torch.clip(cmd_rotor_speeds, self.rotor_speed_min, self.rotor_speed_max)

        # Form autonomous ODE for constant inputs and integrate one time step.
        def s_dot_fn(t, s):
            return self._s_dot_fn(t, s, cmd_rotor_speeds, debug)
        s = BatchedMultirotor._pack_state(state, self.num_drones, self.device)

        # Option 1 - RK45 integration
        # sol = scipy.integrate.solve_ivp(s_dot_fn, (0, t_step), s, first_step=t_step)
        sol = odeint(s_dot_fn, s, t=torch.tensor([0.0, t_step], device=self.device), method='dopri5')
        # s = sol['y'][:,-1]
        s = sol[-1,:]
        # Option 2 - Euler integration
        # s = s + s_dot_fn(0, s) * t_step  # first argument doesn't matter. It's time invariant model

        state = BatchedMultirotor._unpack_state(s)

        # Re-normalize unit quaternion.
        state['q'] = state['q'] / torch.norm(state['q'], dim=-1).unsqueeze(-1)

        # Add noise to the motor speed measurement
        state['rotor_speeds'] += torch.normal(mean=torch.zeros(self.num_rotors, device=self.device),
                                              std=torch.ones(self.num_rotors, device=self.device) * np.abs(self.motor_noise))
        state['rotor_speeds'] = torch.clip(state['rotor_speeds'], self.rotor_speed_min, self.rotor_speed_max)

        return state

    def _s_dot_fn(self, t, s, cmd_rotor_speeds, debug=False):
        """
        Compute derivative of state for quadrotor given fixed control inputs as
        an autonomous ODE.
        """

        state = BatchedMultirotor._unpack_state(s)

        rotor_speeds = state['rotor_speeds']
        if debug:
            print(f"batched multirotor rotor speeds: {rotor_speeds}")
        inertial_velocity = state['v']
        wind_velocity = state['wind']

        # R = Rotation.from_quat(state['q']).as_matrix()
        R = roma.unitquat_to_rotmat(state['q']).double()

        # Rotor speed derivative
        rotor_accel = (1/self.tau_m)*(cmd_rotor_speeds - rotor_speeds)
        if debug:
            print(f"multirotor s_dot_fn: rotor_accel: {rotor_accel}")

        # Position derivative.
        x_dot = state['v']

        # Orientation derivative.
        q_dot = quat_dot(state['q'], state['w'])

        # Compute airspeed vector in the body frame
        body_airspeed_vector = R.transpose(1, 2)@(inertial_velocity - wind_velocity).unsqueeze(-1).double()

        body_airspeed_vector = body_airspeed_vector.squeeze(-1)
        if debug:
            print(f"multirotor s_dot_fn: q_dot: {q_dot}")  # INCORRECT
            print(f"multirotor s_dot_fn: body_airspeed_vector: {body_airspeed_vector}")  # CORRECT

        # Compute total wrench in the body frame based on the current rotor speeds and their location w.r.t. CoM
        (FtotB, MtotB) = self.compute_body_wrench(state['w'], rotor_speeds, body_airspeed_vector)

        # Rotate the force from the body frame to the inertial frame
        Ftot = R@FtotB.unsqueeze(-1)

        # Velocity derivative.
        v_dot = (self.weight + Ftot.squeeze(-1)) / self.mass

        # Angular velocity derivative.
        w = state['w'].double()
        w_hat = BatchedMultirotor.hat_map(w).permute(2, 0, 1)
        w_dot = self.inv_inertia @ (MtotB - (w_hat.double() @ (self.inertia @ w.unsqueeze(-1))).squeeze(-1)).unsqueeze(-1)
        if debug:
            print(f"batched multirotor FtotB: {FtotB}") # CORRECT
            print(f"batched multirotor w_dot: {w_dot}") # CORRECT
            print(f"batched multirotor v_dot: {v_dot}") # CORRECT

        # NOTE: the wind dynamics are currently handled in the wind_profile object. 
        # The line below doesn't do anything, as the wind state is assigned elsewhere. 
        wind_dot = torch.zeros((self.num_drones, 3), device=self.device)

        # Pack into vector of derivatives.
        s_dot = torch.zeros((self.num_drones, 16+self.num_rotors,), device=self.device)
        s_dot[:,0:3]   = x_dot
        s_dot[:,3:6]   = v_dot
        s_dot[:,6:10]  = q_dot
        s_dot[:,10:13] = w_dot.squeeze(-1)
        s_dot[:,13:16] = wind_dot
        s_dot[:,16:]   = rotor_accel

        return s_dot

    def compute_body_wrench(self, body_rates, rotor_speeds, body_airspeed_vector, debug=False):
        """
        Computes the wrench acting on the rigid body based on the rotor speeds for thrust and airspeed 
        for aerodynamic forces. 
        The airspeed is represented in the body frame.
        The net force Ftot is represented in the body frame. 
        The net moment Mtot is represented in the body frame. 
        """

        # Get the local airspeeds for each rotor
        local_airspeeds = body_airspeed_vector.unsqueeze(-1) + (BatchedMultirotor.hat_map(body_rates).permute(2, 0, 1))@(self.rotor_geometry.transpose(1,2))

        # Compute the thrust of each rotor, assuming that the rotors all point in the body z direction!
        T = torch.zeros(self.num_drones, 3, 4, device=self.device)
        T[...,-1,:] = self.k_eta * rotor_speeds**2

        # Add in aero wrenches (if applicable)
        if self.aero:
            # Parasitic drag force acting at the CoM
            tmp = self.drag_matrix.unsqueeze(0)@(body_airspeed_vector).unsqueeze(-1)
            D = -BatchedMultirotor._norm(body_airspeed_vector).unsqueeze(-1)*tmp.squeeze()
            # Rotor drag (aka H force) acting at each propeller hub.
            tmp = self.rotor_drag_matrix.unsqueeze(0)@local_airspeeds.double()
            H = -rotor_speeds.unsqueeze(1)*tmp
            # Pitching flapping moment acting at each propeller hub.
            M_flap = BatchedMultirotor.hat_map(local_airspeeds.transpose(1, 2).reshape(self.num_drones*4, 3))
<<<<<<< HEAD
            M_flap = M_flap.permute(2, 0, 1).reshape(self.num_drones, 4, 3, 3).double()
            M_flap = M_flap@torch.tensor([0,0,1.0]).double()
=======
            M_flap = M_flap.permute(2, 0, 1).reshape(self.num_drones, 4, 3, 3).float()
            M_flap = M_flap@torch.tensor([0,0,1.0], device=self.device)
>>>>>>> d5e9c292
            M_flap = -self.k_flap*rotor_speeds.unsqueeze(1)*M_flap.transpose(-1, -2)
        else:
            D = torch.zeros(self.num_drones, 3, device=self.device)
            H = torch.zeros((self.num_drones, 3, self.num_rotors), device=self.device)
            M_flap = torch.zeros((self.num_drones, 3,self.num_rotors), device=self.device)

        # Compute the moments due to the rotor thrusts, rotor drag (if applicable), and rotor drag torques
        # install opt-einsum https://pytorch.org/docs/stable/generated/torch.einsum.html
        M_force = -torch.einsum('bijk, bik->bj', BatchedMultirotor.hat_map(self.rotor_geometry.squeeze()).unsqueeze(0).double(), T+H)
        M_yaw = torch.zeros(self.num_drones, 3, 4, device=self.device)
        M_yaw[...,-1,:] = self.rotor_dir * self.k_m * rotor_speeds**2

        if debug:
            print(f"batched multirotor compute_body_wrench: local_airspeeds: {local_airspeeds}")  # CORRECT
            print(f"batched multirotor compute_body_wrench: T: {T}")  # CORRECT
            print(f"batched multirotor compute_body_wrench: D: {D}")  # CORRECT
            print(f"batched multirotor compute_body_wrench: H: {H}")  # CORRCT
            print(f"batched multirotor compute_body_wrench: M_flap: {M_flap}")
            print(f"batched multirotor compute_body_wrench: M_force: {M_force}")  # CORRECT
            print(f"batched multirotor compute_body_wrench: M_yaw: {M_yaw}")  # CORRECT

        # Sum all elements to compute the total body wrench
        FtotB = torch.sum(T + H, dim=2) + D
        MtotB = M_force + torch.sum(M_yaw + M_flap, dim=2)

        return (FtotB, MtotB)

    def get_cmd_motor_speeds(self, state, control):
        """
        Computes the commanded motor speeds depending on the control abstraction.
        For higher level control abstractions, we have low-level controllers that will produce motor speeds based on the higher level commmand. 

        """

        if self.control_abstraction == 'cmd_motor_speeds':
            # The controller directly controls motor speeds, so command that. 
            return control['cmd_motor_speeds']
        else:
            raise ValueError("Invalid control abstraction selected for BatchedMultirotor. Options are: cmd_motor_speeds")


    @classmethod
    def rotate_k(cls, q):
        """
        Rotate the unit vector k by quaternion q. This is the third column of
        the rotation matrix associated with a rotation by q.
        """
        return np.array([  2*(q[0]*q[2]+q[1]*q[3]),
                           2*(q[1]*q[2]-q[0]*q[3]),
                         1-2*(q[0]**2  +q[1]**2)    ])


    # TODO(hersh500): for torch.jit.trace, this needs to be implemented fully in torch.
    # TODO(hersh500): this will be slow on gpu, due to numpy -> gpu data transfer.
    @classmethod
    def hat_map(cls, s):
        """
        Given vector s in R^3, return associate skew symmetric matrix S in R^3x3
        In the vectorized implementation, we assume that s is in the shape (N arrays, 3)
        """
        device = s.device
        if len(s.shape) > 1:  # Vectorized implementation
            s = s.cpu()
            return torch.from_numpy(np.array([[ np.zeros(s.shape[0]), -s[:,2],  s[:,1]],
                             [ s[:,2],     np.zeros(s.shape[0]), -s[:,0]],
                             [-s[:,1],  s[:,0],     np.zeros(s.shape[0])]])).to(device)
            # This is extremely slow/incorrect???
            # s = s.unsqueeze(-1)
            # hat = torch.cat([torch.zeros(s.shape[0], 1, device=device), -s[:, 2], s[:,1],
            #                  s[:,2], torch.zeros(s.shape[0], 1, device=device), -s[:,0],
            #                  -s[:,1], s[:,0], torch.zeros(s.shape[0], 1, device=device)], dim=1).view(3, 3, s.shape[0]).float()
            # return hat
        else:
            # return torch.from_numpy(np.array([[    0, -s[2],  s[1]],
            #                  [ s[2],     0, -s[0]],
            #                  [-s[1],  s[0],     0]]))
            return torch.tensor([[0, -s[2], s[1]],
                                [s[2], 0, -s[0]],
                                 [-s[1], s[0], 0]], device=device)

    @classmethod
    def _pack_state(cls, state, num_drones, device):
        """
        Convert a state dict to Quadrotor's private internal vector representation.
        """
        s = torch.zeros(num_drones, 20, device=device).double()   # FIXME: this shouldn't be hardcoded. Should vary with the number of rotors.
        s[...,0:3]   = state['x']       # inertial position
        s[...,3:6]   = state['v']       # inertial velocity
        s[...,6:10]  = state['q']       # orientation
        s[...,10:13] = state['w']       # body rates
        s[...,13:16] = state['wind']    # wind vector
        s[...,16:]   = state['rotor_speeds']     # rotor speeds

        return s

    @classmethod
    def _norm(cls, v):
        """
        Given a vector v in R^3, return the 2 norm (length) of the vector
        """
        # norm = (v[...,0]**2 + v[...,1]**2 + v[...,2]**2)**0.5
        norm = torch.linalg.norm(v, dim=-1)
        return norm

    # TODO(hersh500): make this work with selected indexes.
    @classmethod
    def _unpack_state(cls, s):
        """
        Convert Quadrotor's private internal vector representation to a state dict.
        x = inertial position
        v = inertial velocity
        q = orientation
        w = body rates
        wind = wind vector
        rotor_speeds = rotor speeds
        """
        # fill state with zeros, then replace with appropriate indexes.
        state = {'x':s[...,0:3], 'v':s[...,3:6], 'q':s[...,6:10], 'w':s[...,10:13], 'wind':s[...,13:16], 'rotor_speeds':s[...,16:]}
        return state


def merge_rotorpy_states(states):
    array_keys = ["x", "v", "q", "w", "wind", "rotor_speeds"]
    merged_states = {}
    for key in array_keys:
        merged_states[key] = torch.cat([torch.from_numpy(f[key]).unsqueeze(0).double() for f in states], dim=0)
    return merged_states


def merge_flat_outputs(flat_outputs, device):
    # these are the important keys that the controller uses
    array_keys = ["x", "x_dot", 'x_ddot']
    scalar_keys = ["yaw", "yaw_dot"]
    merged_flat_outputs = {}
    for key in array_keys:
        merged_flat_outputs[key] = torch.cat([torch.from_numpy(f[key]).unsqueeze(0).double() for f in flat_outputs], dim=0).double().to(device)
    for key in scalar_keys:
        merged_flat_outputs[key] = torch.from_numpy(np.array([f[key] for f in flat_outputs])).double().to(device)
    return merged_flat_outputs<|MERGE_RESOLUTION|>--- conflicted
+++ resolved
@@ -323,13 +323,8 @@
             H = -rotor_speeds.unsqueeze(1)*tmp
             # Pitching flapping moment acting at each propeller hub.
             M_flap = BatchedMultirotor.hat_map(local_airspeeds.transpose(1, 2).reshape(self.num_drones*4, 3))
-<<<<<<< HEAD
             M_flap = M_flap.permute(2, 0, 1).reshape(self.num_drones, 4, 3, 3).double()
             M_flap = M_flap@torch.tensor([0,0,1.0]).double()
-=======
-            M_flap = M_flap.permute(2, 0, 1).reshape(self.num_drones, 4, 3, 3).float()
-            M_flap = M_flap@torch.tensor([0,0,1.0], device=self.device)
->>>>>>> d5e9c292
             M_flap = -self.k_flap*rotor_speeds.unsqueeze(1)*M_flap.transpose(-1, -2)
         else:
             D = torch.zeros(self.num_drones, 3, device=self.device)
