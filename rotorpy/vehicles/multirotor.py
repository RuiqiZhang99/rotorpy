--- conflicted
+++ resolved
@@ -279,13 +279,8 @@
         local_airspeeds = body_airspeed_vector[:, np.newaxis] + Multirotor.hat_map(body_rates)@(self.rotor_geometry.T)
 
         # Compute the thrust of each rotor, assuming that the rotors all point in the body z direction!
-<<<<<<< HEAD
-        T = np.array([0, 0, self.k_eta])[:, np.newaxis]*rotor_speeds**2
-
-=======
         T = np.array([0, 0, self.k_eta])[:, np.newaxis]*rotor_speeds**2 
         
->>>>>>> eb33437b
         # Add in aero wrenches (if applicable)
         if self.aero:
             # Parasitic drag force acting at the CoM
